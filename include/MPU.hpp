// =========================================================================
// This library is placed under the MIT License
// Copyright 2017-2018 Natanael Josue Rabello. All rights reserved.
// For the license information refer to LICENSE file in root directory.
// =========================================================================

/**
 * @file MPU.hpp
 * MPU library main file. Declare MPU class.
 *
 * @attention
 *  MPU library requires I2Cbus or SPIbus library.
 *  Select the communication protocol in `menuconfig`
 *  and include the corresponding library to project components.
 *
 * @note
 *  The following is taken in the code:
 *  - MPU9250 is the same as MPU6500 + AK8963
 *  - MPU9150 is the same as MPU6050 + AK8975
 *  - MPU6000 code equals MPU6050
 *  - MPU6555 code equals MPU6500
 *  - MPU9255 code equals MPU9250
 * */

#ifndef _MPU_HPP_
#define _MPU_HPP_

#include <stdint.h>
//#include "esp_err.h"
#include "config_mpu_lib.h"

#ifdef CONFIG_MPU_I2C
#include <Adafruit_I2CDevice.h>
#if !defined Adafruit_I2CDevice_h
#error ''MPU component requires Adafruit I2CDevice library. \
Make sure the library is existing in your include directory. \''
#endif


#elif defined CONFIG_MPU_SPI
#include <Adafruit_SPIDevice.h>
#if !defined Adafruit_SPIDevice_h
#error ''MPU component requires Adafruit SPIDevice library. \
Make sure the library is existing in your include directory. \''
#endif
#else
#error ''MPU communication protocol not specified''
#endif

#include "mpu/types.hpp"
#include "mpu/log.hpp"

#include <Wire.h>

/*! MPU Driver namespace */
namespace mpud
{
class MPU;
}

/*! Easy alias for MPU class */
typedef mpud::MPU MPU_t;

namespace mpud
{
/*! Motion Processing Unit */
class MPU
{
 public:
    //! \name Constructors / Destructor
    //! \{
    MPU();
    // explicit MPU(mpu_bus_t& bus);
    // MPU(mpu_bus_t& bus, mpu_addr_handle_t addr);
    MPU(mpu_device_specifier_t addr_or_cs);

    ~MPU();
    //! \}
    //! \name Basic
    //! \{
    // MPU& setBus(mpu_bus_t& bus);
    // MPU& setAddr(mpu_addr_handle_t addr);
    // mpu_bus_t& getBus();
    // mpu_addr_handle_t getAddr();
    //! \}
    //! \name Setup
    //! \{
    void initialize();
    void reset();
    void setSleep(bool enable);
    mpu_err_t testConnection();
    void selfTest(selftest_t* result);
    void resetSignalPath();
    uint8_t whoAmI();
    bool getSleep();
    //! \}
    //! \name Main configurations
    //! \{
    void setSampleRate(uint16_t rate);
    void setClockSource(clock_src_t clockSrc);
    void setDigitalLowPassFilter(dlpf_t dlpf);
    uint16_t getSampleRate();
    clock_src_t getClockSource();
    dlpf_t getDigitalLowPassFilter();
    //! \}
    //! \name Power management
    //! \{
    void setLowPowerAccelMode(bool enable);
    void setLowPowerAccelRate(lp_accel_rate_t rate);
    lp_accel_rate_t getLowPowerAccelRate();
    bool getLowPowerAccelMode();
    void setStandbyMode(stby_en_t mask);
    stby_en_t getStandbyMode();
    //! \}
    //! \name Full-Scale Range
    //! \{
    void setGyroFullScale(gyro_fs_t fsr);
    void setAccelFullScale(accel_fs_t fsr);
    gyro_fs_t getGyroFullScale();
    accel_fs_t getAccelFullScale();
    //! \}
    //! \name Offset / Bias
    //! \{
    void setGyroOffset(raw_axes_t bias);
    void setAccelOffset(raw_axes_t bias);
    raw_axes_t getGyroOffset();
    raw_axes_t getAccelOffset();
    void computeOffsets(raw_axes_t* accel, raw_axes_t* gyro);
    //! \}
    //! \name Interrupt
    //! \{
    void setInterruptConfig(int_config_t config);
    void setInterruptEnabled(int_en_t mask);
    int_stat_t getInterruptStatus();
    int_config_t getInterruptConfig();
    int_en_t getInterruptEnabled();
    //! \}
    //! \name FIFO
    //! \{
    void setFIFOMode(fifo_mode_t mode);
    void setFIFOConfig(fifo_config_t config);
    void setFIFOEnabled(bool enable);
    void resetFIFO();
    uint16_t getFIFOCount();
    void readFIFO(size_t length, uint8_t* data);
    void writeFIFO(size_t length, uint8_t* data);
    fifo_mode_t getFIFOMode();
    fifo_config_t getFIFOConfig();
    bool getFIFOEnabled();
    //! \}
    //! \name Auxiliary I2C Master
    //! \{
    void setAuxI2CConfig(const auxi2c_config_t& config);
    void setAuxI2CEnabled(bool enable);
    void setAuxI2CSlaveConfig(const auxi2c_slv_config_t& config);
    void setAuxI2CSlaveEnabled(auxi2c_slv_t slave, bool enable);
    void setAuxI2CBypass(bool enable);
    void readAuxI2CRxData(size_t length, uint8_t* data, size_t skip = 0);
    void restartAuxI2C();
    auxi2c_stat_t getAuxI2CStatus();
    auxi2c_config_t getAuxI2CConfig();
    auxi2c_slv_config_t getAuxI2CSlaveConfig(auxi2c_slv_t slave);
    bool getAuxI2CEnabled();
    bool getAuxI2CSlaveEnabled(auxi2c_slv_t slave);
    bool getAuxI2CBypass();
    void auxI2CWriteByte(uint8_t devAddr, uint8_t regAddr, uint8_t data);
    void auxI2CReadByte(uint8_t devAddr, uint8_t regAddr, uint8_t* data);
    //! \}
    //! \name Motion Detection Interrupt
    //! \{
    void setMotionDetectConfig(mot_config_t& config);
    mot_config_t getMotionDetectConfig();
    void setMotionFeatureEnabled(bool enable);
    bool getMotionFeatureEnabled();
#if defined CONFIG_MPU6000 || defined CONFIG_MPU6050 || defined CONFIG_MPU9150
    void setZeroMotionConfig(zrmot_config_t& config);
    zrmot_config_t getZeroMotionConfig();
    void setFreeFallConfig(ff_config_t& config);
    ff_config_t getFreeFallConfig();
    mot_stat_t getMotionDetectStatus();
#endif
    //! \}
    //! \name Compass | Magnetometer
    //! \{
#if defined CONFIG_MPU_AK89xx
    void compassInit();
    void compassTestConnection();
    void compassSetMode(mag_mode_t mode);
    void compassGetAdjustment(uint8_t* x, uint8_t* y, uint8_t* z);
    mag_mode_t compassGetMode();
    uint8_t compassWhoAmI();
    uint8_t compassGetInfo();
    void compassReadByte(uint8_t regAddr, uint8_t* data);
    void compassWriteByte(uint8_t regAddr, uint8_t data);
    bool compassSelfTest(raw_axes_t* result = nullptr);
#endif
#if defined CONFIG_MPU_AK8963
    void compassReset();
    void compassSetSensitivity(mag_sensy_t sensy);
    mag_sensy_t compassGetSensitivity();
#endif
    //! \}
    //! \name Miscellaneous
    //! \{
    void setFsyncConfig(int_lvl_t level);
    void setFsyncEnabled(bool enable);
    int_lvl_t getFsyncConfig();
    bool getFsyncEnabled();
#if defined CONFIG_MPU6500 || defined CONFIG_MPU9250
    void setFchoice(fchoice_t fchoice);
    fchoice_t getFchoice();
#endif
#if defined CONFIG_MPU9150 || (defined CONFIG_MPU6050 && !defined CONFIG_MPU6000)
    void setAuxVDDIOLevel(auxvddio_lvl_t level);
    auxvddio_lvl_t getAuxVDDIOLevel();
#endif
    //! \}
    //! \name Read / Write
    //! Functions to perform direct read or write operation(s) to registers.
    //! \{
    void readBit(uint8_t regAddr, uint8_t bitNum, uint8_t* data);
    void readBits(uint8_t regAddr, uint8_t bitStart, uint8_t length, uint8_t* data);
    void readByte(uint8_t regAddr, uint8_t* data);
    void readBytes(uint8_t regAddr, size_t length, uint8_t* data);
    void writeBit(uint8_t regAddr, uint8_t bitNum, uint8_t data);
    void writeBits(uint8_t regAddr, uint8_t bitStart, uint8_t length, uint8_t data);
    void writeByte(uint8_t regAddr, uint8_t data);
    void writeBytes(uint8_t regAddr, size_t length, uint8_t* data);
    void registerDump(uint8_t start = 0x0, uint8_t end = 0x7F);
    //! \}
    //! \name Sensor readings
    //! \{
    void acceleration(raw_axes_t* accel);
    void acceleration(int16_t* x, int16_t* y, int16_t* z);
    void rotation(raw_axes_t* gyro);
    void rotation(int16_t* x, int16_t* y, int16_t* z);
    void temperature(int16_t* temp);
    void motion(raw_axes_t* accel, raw_axes_t* gyro);
#if defined CONFIG_MPU_AK89xx
    void heading(raw_axes_t* mag);
    void heading(int16_t* x, int16_t* y, int16_t* z);
    void motion(raw_axes_t* accel, raw_axes_t* gyro, raw_axes_t* mag);
#endif
    void sensors(raw_axes_t* accel, raw_axes_t* gyro, int16_t* temp);
    void sensors(sensors_t* sensors, size_t extsens_len = 0);
    //! \}

 protected:
    void accelSelfTest(raw_axes_t& regularBias, raw_axes_t& selfTestBias, uint8_t* result);
    void gyroSelfTest(raw_axes_t& regularBias, raw_axes_t& selfTestBias, uint8_t* result);
    void getBiases(accel_fs_t accelFS, gyro_fs_t gyroFS, raw_axes_t* accelBias, raw_axes_t* gyroBias,
                        bool selftest);

    mpu_bus_t bus;         /*!< Communication bus, I2C / SPI */
    uint8_t buffer[16];     /*!< Commom buffer for temporary data */
};

}  // namespace mpud

// ==============
// Inline methods
// ==============
namespace mpud
{


/*! Default Constructor. */
// inline MPU::MPU() : MPU(MPU_DEFAULT_BUS){};
/**
//  * @brief Contruct a MPU in the given communication bus.
//  * @param bus Bus protocol object of type `I2Cbus` or `SPIbus`.
//  */
// inline MPU::MPU(mpu_bus_t& bus) : MPU(bus, MPU_DEFAULT_ADDR_HANDLE) {}
// /**
//  * @brief Construct a MPU in the given communication bus and address.
//  * @param bus Bus protocol object of type `I2Cbus` or `SPIbus`.
//  * @param addr I2C address (`mpu_i2caddr_t`) or SPI device handle (`spi_device_handle_t`).
//  */
inline MPU::MPU(mpu_device_specifier_t addr_or_cs) : bus(10, 1000000, SPI_BITORDER_MSBFIRST, SPI_MODE0){
    bus.begin();        
}
// inline MPU::MPU(mpu_bus_t& bus, mpu_addr_handle_t addr) : bus{&bus}, addr{addr}, buffer{0}, err{ESP_OK} {}
// /** Default Destructor, does nothing. */
inline MPU::~MPU() = default;
// /**
//  * @brief Set communication bus.
//  * @param bus Bus protocol object of type `I2Cbus` or `SPIbus`.
//  */
// inline MPU& MPU::setBus(mpu_bus_t* bus)
// {
//     this->bus = bus;
//     return *this;
// }
// /**
//  * @brief Return communication bus object.
//  */
// inline mpu_bus_t& MPU::getBus()
// {
//     return bus;
// }
// /**
//  * @brief Set I2C address or SPI device handle.
//  * @param addr I2C address (`mpu_i2caddr_t`) or SPI device handle (`spi_device_handle_t`).
//  */
// inline MPU& MPU::setAddr(mpu_addr_handle_t addr)
// {
//     this->addr = addr;
//     return *this;
// }
// /**
//  * @brief Return I2C address or SPI device handle.
//  */
// inline mpu_addr_handle_t MPU::getAddr()
// {
//     return addr;
// }


// /*! Read a single bit from a register*/

inline void MPU::readBit(uint8_t regAddr, uint8_t bitNum, uint8_t* data)
{
    readBits(regAddr, bitNum, 1, data);
}
/*! Read a range of bits from a register */
inline void MPU::readBits(uint8_t regAddr, uint8_t bitStart, uint8_t length, uint8_t* data)
{
    uint8_t buffer;
    readByte(regAddr, &buffer);
    uint8_t mask = ((1 << length) - 1) << (bitStart - length + 1);
    buffer &= mask;
    buffer >>= (bitStart - length + 1);
    *data = buffer;
        
}
/*! Read a single register */
inline void MPU::readByte(uint8_t regAddr, uint8_t* data)
{
    readBytes(regAddr,1,data);
}
/*! Read data from sequence of registers */
inline void MPU::readBytes(uint8_t regAddr, size_t length, uint8_t* data)
{
    uint8_t addr = regAddr | SPIBUS_READ;

    #ifdef CONFIG_MPU_SPI
        
        bus.write_then_read(&addr, 1, data, length);

        #if defined CONFIG_SPIBUS_LOG_READWRITES
            for(size_t i = 0; i < length; i++){
                MPU_LOGV("[0x", DebugLogBase::HEX, (int)&bus,"] Read ", length, "bytes from register 0x", DebugLogBase::HEX, regAddr," data: 0x",DebugLogBase::HEX, data[i]);
            }
        #endif
    #elif defined CONFIG_MPU_I2C

    #endif
    
}
/*! Write a single bit to a register */
inline void MPU::writeBit(uint8_t regAddr, uint8_t bitNum, uint8_t data)
{
    uint8_t buffer;
    readByte(regAddr, &buffer);
    
    buffer = data ? (buffer | (1 << bitNum)) : (buffer & ~(1 << bitNum));
    writeByte(regAddr, buffer);
}
/*! Write a range of bits to a register */
inline void MPU::writeBits(uint8_t regAddr, uint8_t bitStart, uint8_t length, uint8_t data)
{
    uint8_t buffer;
    readByte(regAddr, &buffer);
    
    uint8_t mask = ((1 << length) - 1) << (bitStart - length + 1);
    data <<= (bitStart - length + 1);
    data &= mask;
    buffer &= ~mask;
    buffer |= data;
    writeByte(regAddr, buffer);

    // bus->writeBits(addr, regAddr, bitStart, length, data);
}
/*! Write a value to a register */
inline void MPU::writeByte(uint8_t regAddr, uint8_t data)
{
    // bus->writeByte(addr, regAddr, data);
    writeBytes(regAddr, 1, &data);
}
/*! Write a sequence to data to a sequence of registers */
inline void MPU::writeBytes(uint8_t regAddr, size_t length, uint8_t* data)
{   
    uint8_t _regAddr = regAddr & SPIBUS_WRITE;
<<<<<<< HEAD
    
    #ifdef CONFIG_MPU_SPI

        bus.write(data, length, &_regAddr, 1);
=======
    uint8_t _data = *data;
    
    #ifdef CONFIG_MPU_SPI

        bus.write(&_data, length, &_regAddr, 1);
>>>>>>> 4173bd7f

        #if defined CONFIG_SPIBUS_LOG_READWRITES

                for(size_t i = 0; i < length; i++){
                    MPU_LOGV("[0x", DebugLogBase::HEX, (int)&bus,"] Read ", length, "bytes from register 0x", DebugLogBase::HEX, regAddr," data: 0x",DebugLogBase::HEX, data[i]);
                }

        #endif

    #elif defined CONFIG_MPU_I2C

    #endif
    

}

}  // namespace mpud

#endif /* end of include guard: _MPU_HPP_ */<|MERGE_RESOLUTION|>--- conflicted
+++ resolved
@@ -346,6 +346,7 @@
     #ifdef CONFIG_MPU_SPI
         
         bus.write_then_read(&addr, 1, data, length);
+        delayMicroseconds(1);
 
         #if defined CONFIG_SPIBUS_LOG_READWRITES
             for(size_t i = 0; i < length; i++){
@@ -391,19 +392,10 @@
 inline void MPU::writeBytes(uint8_t regAddr, size_t length, uint8_t* data)
 {   
     uint8_t _regAddr = regAddr & SPIBUS_WRITE;
-<<<<<<< HEAD
     
     #ifdef CONFIG_MPU_SPI
-
         bus.write(data, length, &_regAddr, 1);
-=======
-    uint8_t _data = *data;
-    
-    #ifdef CONFIG_MPU_SPI
-
-        bus.write(&_data, length, &_regAddr, 1);
->>>>>>> 4173bd7f
-
+        delayMicroseconds(1);
         #if defined CONFIG_SPIBUS_LOG_READWRITES
 
                 for(size_t i = 0; i < length; i++){
